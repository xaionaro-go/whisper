--- conflicted
+++ resolved
@@ -164,16 +164,12 @@
 		// TODO: Set temperature, etc
 
 		// Create response
-<<<<<<< HEAD
 		result = task.Result()
 		result.Task = "transcribe"
 		if translate {
 			result.Task = "translate"
 		}
 		result.Language = task.Language()
-=======
-		result.Language = taskctx.Language()
->>>>>>> 9a7843c7
 
 		// Output the header
 		if stream != nil {
@@ -284,7 +280,7 @@
 		// Read samples and transcribe them
 		if err := segmenter.Decode(ctx, func(ts time.Duration, buf []float32) error {
 			// Perform the transcription, output segments in realtime, return any errors
-			return task.Transcribe(ctx, ts, buf, stream != nil, func(segment *schema.Segment) {
+			return task.Transcribe(ctx, ts, buf, func(segment *schema.Segment) {
 				if stream != nil {
 					stream.Write("segment", segment)
 				}
